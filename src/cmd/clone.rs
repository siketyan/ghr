use std::path::PathBuf;
use std::str::FromStr;
use std::sync::mpsc::channel;
use std::time::Duration;

use anyhow::Result;
use clap::Parser;
use console::style;
use git2::Repository;
use tracing::info;

use crate::config::Config;
use crate::console::create_spinner;
use crate::git::CloneRepository;
use crate::path::Path;
use crate::root::Root;
use crate::url::Url;

#[derive(Debug, Parser)]
pub struct Cmd {
    /// URL or pattern of the repository to clone.
    repo: String,

    /// Change directory after cloned a repository (Shell extension required).
    #[clap(long)]
    cd: bool,

    /// Opens the directory after cloned a repository.
    #[clap(long)]
    open: Option<String>,
}

impl Cmd {
    pub async fn run(self) -> Result<()> {
        let root = Root::find()?;
        let config = Config::load_from(&root)?;

        let (tx, rx) = channel();
        let progress = tokio::spawn(async move {
            let p = create_spinner("Cloning the repository...");
            while rx.recv_timeout(Duration::from_millis(100)).is_err() {
                p.tick();
            }

            p.finish_and_clear();
        });

        let url = Url::from_str(&self.repo)?;
        let path = PathBuf::from(Path::resolve(&root, &url));
        let profile = config
            .rules
            .resolve(&url)
            .and_then(|r| config.profiles.resolve(&r.profile));

<<<<<<< HEAD
        let repo = Repository::clone(&url.to_string(), &path)?;
=======
        config.git.strategy.clone.clone_repository(url, &path)?;

        let repo = Repository::open(&path)?;
        if let Some((name, p)) = profile {
            p.apply(&mut repo.config()?)?;

            info!("Attached profile [{}] successfully.", style(name).bold());
        }
>>>>>>> 9df23586

        tx.send(())?;
        progress.await?;

        info!(
            "Cloned a repository successfully to: {}",
            repo.workdir().unwrap().to_string_lossy(),
        );

        if let Some((name, p)) = profile {
            p.apply(&mut repo.config()?)?;

            info!("Attached profile [{}] successfully.", style(name).bold());
        }

        if let Some(app) = self.open {
            config.applications.open(&app, &path)?;

            info!(
                "Opened the repository in [{}] successfully.",
                style(&app).bold(),
            );
        }

        Ok(())
    }
}<|MERGE_RESOLUTION|>--- conflicted
+++ resolved
@@ -52,18 +52,9 @@
             .resolve(&url)
             .and_then(|r| config.profiles.resolve(&r.profile));
 
-<<<<<<< HEAD
-        let repo = Repository::clone(&url.to_string(), &path)?;
-=======
         config.git.strategy.clone.clone_repository(url, &path)?;
 
         let repo = Repository::open(&path)?;
-        if let Some((name, p)) = profile {
-            p.apply(&mut repo.config()?)?;
-
-            info!("Attached profile [{}] successfully.", style(name).bold());
-        }
->>>>>>> 9df23586
 
         tx.send(())?;
         progress.await?;
